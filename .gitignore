# Binaries for programs and plugins
*.exe
*.exe~
*.dll
*.so
*.dylib

# Test binary, built with `go test -c`
*.test

# Output from tools and integrated development environments
*.out
.vscode

# Generation
_gen/input*
!_gen/tools/*
!_gen/gen.exe

# Environment Variables
<<<<<<< HEAD
.env
=======
.env
>>>>>>> 2cd47c25
<|MERGE_RESOLUTION|>--- conflicted
+++ resolved
@@ -18,8 +18,4 @@
 !_gen/gen.exe
 
 # Environment Variables
-<<<<<<< HEAD
-.env
-=======
-.env
->>>>>>> 2cd47c25
+.env