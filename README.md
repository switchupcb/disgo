# Disgo

**This repository is currently a PROOF OF CONCEPT. For more information, read the [roadmap](/_contribution/CONTRIBUTING.md#roadmap).** 

Create a Discord Bot in Go using Disgo. This [Discord API](https://discord.com/developers/docs/reference) Wrapper is designed to be flexible, performant, and secure. Disgo aims to provide every feature in the Discord API along with optional caching and shard management. Use the only Go module to provide a 100% one-to-one implementation of the Discord API.

| Topic                           | Categories                                                                                                                                          |
| :------------------------------ | :-------------------------------------------------------------------------------------------------------------------------------------------------- |
| [Using the API](#using-the-api) | [Breakdown](#using-the-api), [Caching](#caching), [Sharding](#sharding)                                                                             |
| [Examples](#examples)           | [Configuration](#configuration), [Create a Command](#create-a-command), [Handle an Event](#handle-an-event), [Output](#output), [Summary](#Summary) |
| [Features](#features)           | [Why Go?](#why-go), [Comparison](#comparison), [Contributing](#contributing)                                                                        |
| [Ecosystem](#ecosystem)         | [License](#license), [Libraries](#libraries), [Credits](#credits)                                                                                   |

## Using the API

This breakdown provides you with a **full understanding** on how to use the API. 

| Abstraction  | Usecase                                                                                                                                                            | Example                                                             |
| :----------- | :----------------------------------------------------------------------------------------------------------------------------------------------------------------- | :------------------------------------------------------------------ |
| **Resource** | A [Discord API Resource](https://discord.com/developers/docs/resources/application).                                                                               | Guild Object. User Object.                                          |
| **Event**    | A [Discord API Event](https://discord.com/developers/docs/topics/gateway#commands-and-events-gateway-events).                                                      | A message is created. A user joins a channel.                       |
| **Client**   | The Discord Bot [Application](https://discord.com/developers/docs/resources/application) that you program. One Bot = One Client.                                   | Configure the bot settings. Set the token.                          |
| **Request**  | Uses the Discord HTTPS/REST API to make one-time requests for information _(i.e resources)_. Provides create, read, update, delete, patch endpoints.               | Create a command. Request Guild Info.                               |
| **Session**  | Uses Discord WebSockets [(Gateways)](https://discord.com/developers/docs/topics/gateway) to receive ongoing **events** that contain information _(i.e resources)_. | Send a message when a command used or a user joins a voice channel. |

You create a **Client** that calls for **Resources** using **Requests** and handles **Events** using **Sessions**.

### Flags

A flag is a [flag](https://discord.com/developers/docs/resources/application#application-object-application-flags), [type](https://discord.com/developers/docs/resources/channel#embed-object-embed-types), [key](https://discord.com/developers/docs/resources/audit-log#audit-log-change-object-audit-log-change-key), [level](https://discord.com/developers/docs/resources/guild#guild-object-verification-level) or any other option that Discord provides. All flags are denoted by `Flag` in disgo: For example, `disgo.FlagUserSTAFF`, `disgo.FlagVerificationLevelHIGH`, `disgo.FlagPremiumTierNONE`, etc.

### Caching

Read [What is a Cache](/_contribution/concepts/CACHE.md) for a simple yet full understanding of the Disgo Cache. The [Disgo Cache](/_contribution/concepts/CACHE.md#the-disgo-cache) is **optional**. The **cache interface** allows you to replace the built-in cache with another store _(such as Redis or Memcached)_ and/or provide your own method of caching data.

### Sharding

Read [What is a Discord Shard](/_contribution/concepts/SHARD.md) for a simple yet full understanding of sharding on Discord. Using the [Shard Manager](/_contribution/concepts/SHARD.md#the-shard-manager) is **optional**. You can manually implement a shard manager through the `disgo.Client.Sessions` array.

## Examples

Each example has a **README**.

| Example                    | Description                      |
| :------------------------- | :------------------------------- |
| [main](/_examples/main/)   | The default example.             |
| [shard](/_examples/shard/) | Uses the shard manager manually. |
| [cache](/_examples/shard/) | Uses the cache manually.         |

The following [example](/_examples/main) creates a bot that creates an application command and handles it.

## Configuration

**You must create a Discord Application in the [Discord Developer Portal](https://discord.com/developers/docs/getting-started#creating-an-app) to receive your Bot Token.** 

Use the client to configure the bot's settings.
```go
bot := disgo.Client{
    // Set the Authentication Header using BotToken() or BearerToken().
    Authentication: disgo.BotToken("TOKEN"),
    Authorization: &disgo.Authorization{ ... },
    Config: disgo.DefaultConfig(),
<<<<<<< HEAD
    Handlers: new(disgo.Handlers),
=======
    Handlers: new(Handlers),
    Sessions: new(Sessions)
>>>>>>> 34b20cb3
}
```

## Create a Command

Create an application command **request** to add an application command.

```go
// Create a global command request.
request := disgo.RequestCreateApplicationCommand{
    Name: "main",
    Description: "A basic command",
} 

// Register the global command by sending the request to Discord.
// returns a disgo.ResourceApplicationCommand
newCommand, err := request.Send(bot)
if err != nil {
    log.Println("error: failure sending command to Discord")
}
```

## Handle an Event

Create an **event handler** and add it to the **bot**.

```go
// Add an event handler to the bot.
bot.Handle(disgo.FlagGatewayEventNameInteractionCreate, func(i disgo.InteractionCreate) {
	log.Printf("main called by %s", i.User.Username)
})
```

_Disgo provides automatic intent calculation._

### Output

Open a WebSocket **Session** to receive events.

```go
// Connect the session to the Discord Gateway (WebSocket Connection).
if err := bot.Connect(new(Session)); err != nil {
    log.Println("error: can't open websocket session to Discord")
}
```

A user creates an [`InteractionCreate`](https://discord.com/developers/docs/topics/gateway#commands-and-events-gateway-events) event by using `/main` in a direct message with the bot.

```
main called by SCB
```

### Summary

```go
// Use resources to represent Discord objects in your application.
disgo.<API Resources>

// Use events to represent Discord events in your application.
disgo.<API Events>

// Use the client to manage the bot's settings.
disgo.Client.Config.<Settings>

// Use requests to exchange data with Discord's REST API.
disgo.Request<Endpoint>.Send()

// Use sessions to handle events from Discord's WebSocket Sessions (Gateways).
disgo.Client.Handle(<event>, <handler>)
disgo.Client.Remove(<event>, <index>)

// Use flags to specify options.
disgo.Flag<Option><Name>

// Use the client to manage the optional cache.
disgo.Client.Cache.<Settings>
disgo.Client.Cache.<Requests>
disgo.Client.Cache.<...>

// Use the client's shard manager to handle sharding automatically or manually.
disgo.Client.Shard.<Settings>
disgo.Client.Shard.<map[Session][]map[Shard][]GuildIDs>
```

## Features

### Why Go?

Go is a statically typed language with a garbage collector. As a result, it performs computationally better compared to most languages that provide [Discord API Wrappers](https://discord.com/developers/docs/topics/community-resources#libraries). Go maintains superior asynchronous handling due to the use of [Goroutines](https://gobyexample.com/goroutines) and [Channels](https://gobyexample.com/channels). This is useful since **a Discord Bot is a server-side software**.

### Comparison

Disgo supports every feature in the Discord API in the Discord API and provides optional caching and shard management. **DiscordGo** is not feature-complete and **Disgord** is limiting. The word `disgo` contains 5 letters — while the others have 7+ — saving you precious keyboard strokes. Most important is Disgo's performance, which saves you money by reducing server costs. _Don't believe me?_ Check this out!

#### CPU
Disgo places a priority on performance. For more information, view [`library decisions`](/_contribution/libraries/). Sharding is optional.

### Memory
Every struct uses [fieldalignment](https://pkg.go.dev/golang.org/x/tools/go/analysis/passes/fieldalignment) to reduce the memory footprint of your application. Caching is optional.

### Storage
Disgo adds ~<> MB to a compiled binary.

### Contributing

Disgo is the easiest Discord Go API for developers to use and contribute to. You can contribute to this repository by viewing the [Project Structure, Code Specifications, and Roadmap](/_contribution/CONTRIBUTING.md).

| Library   | Contribution                                                                                                                                                                                                                              | Lines of Code to Maintain |
| :-------- | :---------------------------------------------------------------------------------------------------------------------------------------------------------------------------------------------------------------------------------------- | :------------------------ |
| Disgo     | [Contribution Guidelines](contribution/CONTRIBUTING.md), [Project Architecture](contribution/CONTRIBUTING.md#project-structure), [Linting](contribution/CONTRIBUTING.md#static-code-analysis), [Tests](contribution/CONTRIBUTING.md#test) | 3K/11K                    |
| DiscordGo | No Guidelines, No Architecture, No Linter, Not Feature Complete                                                                                                                                                                           | 11K/11K                   |
| Disgord   | Contribution Guidelines, No Linter, ORM, Not Feature Complete                                                                                                                                                                             | ?/30K                     |

## Ecosystem

### License

The [Apache License 2.0](#license) is permissive for commercial use. For more information, read [Apache Licensing FAQ](https://www.apache.org/foundation/license-faq.html).

### Libraries

| Library                                          | Description                                             |
| :----------------------------------------------- | :------------------------------------------------------ |
| [Copygen](https://github.com/switchupcb/copygen) | Generate custom type-based code.                        |
| [Dasgo](https://github.com/switchupcb/dasgo)     | Go Type Definitions for the Discord API.                |
| Disgo Template                                   | Get started on a Discord Bot with this Disgo Framework. |

### Credits

| Name                                      | Contributions                         |
| :---------------------------------------- | :------------------------------------ |
| [SwitchUpCB](https://switchupcb.com)      | Project Architecture, Dasgo, Requests |
| [Thomas Rogers](https://github.com/t-rog) | Dasgo                                 |
| [Josh Dawe](https://github.com/joshdawe)  | Dasgo                                 |

_Earn a credit! [Contribute Now](_contribution/CONTRIBUTING.md)._<|MERGE_RESOLUTION|>--- conflicted
+++ resolved
@@ -1,8 +1,19 @@
 # Disgo
 
-**This repository is currently a PROOF OF CONCEPT. For more information, read the [roadmap](/_contribution/CONTRIBUTING.md#roadmap).** 
-
-Create a Discord Bot in Go using Disgo. This [Discord API](https://discord.com/developers/docs/reference) Wrapper is designed to be flexible, performant, and secure. Disgo aims to provide every feature in the Discord API along with optional caching and shard management. Use the only Go module to provide a 100% one-to-one implementation of the Discord API.
+_This repository is currently in DEVELOPMENT. For more information, read the [roadmap](/_contribution/CONTRIBUTING.md#roadmap)._
+
+Create a Discord Bot in Go using Disgo. This [Discord API](https://discord.com/developers/docs/reference) Wrapper is designed to be flexible, performant, and secure. Disgo aims to provide every feature in the Discord API along with optional caching, shard management, rate limiting, and logging. Use the only Go module to provide a **100% one-to-one implementation** of the Discord API.
+
+**The Next Generation Of Discord API Wrappers**
+
+High quality code merits easy development. Disgo uses developer operations to stay up-to-date with the ever-changing Discord API. Code generation is used to provide a clean implementation for every request and event. Data race detection is used with _an integration test that covers nearly 100% of the Discord API_ in order to ensure that Disgo is safe for concurrent usage.
+
+**Don't Miss Out On These Exclusive Features**
+
+- Global Rate Limiting
+- Automatic Intent Calculation
+
+## Table of Contents
 
 | Topic                           | Categories                                                                                                                                          |
 | :------------------------------ | :-------------------------------------------------------------------------------------------------------------------------------------------------- |
@@ -60,12 +71,8 @@
     Authentication: disgo.BotToken("TOKEN"),
     Authorization: &disgo.Authorization{ ... },
     Config: disgo.DefaultConfig(),
-<<<<<<< HEAD
-    Handlers: new(disgo.Handlers),
-=======
     Handlers: new(Handlers),
     Sessions: new(Sessions)
->>>>>>> 34b20cb3
 }
 ```
 
@@ -131,7 +138,7 @@
 disgo.Client.Config.<Settings>
 
 // Use requests to exchange data with Discord's REST API.
-disgo.Request<Endpoint>.Send()
+disgo.<Endpoint>.Send()
 
 // Use sessions to handle events from Discord's WebSocket Sessions (Gateways).
 disgo.Client.Handle(<event>, <handler>)
@@ -158,16 +165,19 @@
 
 ### Comparison
 
-Disgo supports every feature in the Discord API in the Discord API and provides optional caching and shard management. **DiscordGo** is not feature-complete and **Disgord** is limiting. The word `disgo` contains 5 letters — while the others have 7+ — saving you precious keyboard strokes. Most important is Disgo's performance, which saves you money by reducing server costs. _Don't believe me?_ Check this out!
+Disgo supports every feature in the Discord API and is **the most customizable Discord API Wrapper** due to its optional caching, shard management, rate limiting, and logging. **DiscordGo** is not feature-complete and **Disgord** is limiting. Look no further than the name. The word `disgo` contains 5 letters — while the others have 7+ — saving you precious keyboard strokes. Most important is Disgo's performance, which saves you money by reducing server costs. _Don't believe me?_ Check this out!
 
 #### CPU
-Disgo places a priority on performance. For more information, view [`library decisions`](/_contribution/libraries/). Sharding is optional.
+
+Disgo places a priority on performance. For more information, view [`library decisions`](/_contribution/libraries/).
 
 ### Memory
-Every struct uses [fieldalignment](https://pkg.go.dev/golang.org/x/tools/go/analysis/passes/fieldalignment) to reduce the memory footprint of your application. Caching is optional.
+
+Every struct uses [fieldalignment](https://pkg.go.dev/golang.org/x/tools/go/analysis/passes/fieldalignment) to reduce the memory footprint of your application.
 
 ### Storage
-Disgo adds ~<> MB to a compiled binary.
+
+Disgo adds **3.5 MB** to a compiled binary.
 
 ### Contributing
 
@@ -175,8 +185,8 @@
 
 | Library   | Contribution                                                                                                                                                                                                                              | Lines of Code to Maintain |
 | :-------- | :---------------------------------------------------------------------------------------------------------------------------------------------------------------------------------------------------------------------------------------- | :------------------------ |
-| Disgo     | [Contribution Guidelines](contribution/CONTRIBUTING.md), [Project Architecture](contribution/CONTRIBUTING.md#project-structure), [Linting](contribution/CONTRIBUTING.md#static-code-analysis), [Tests](contribution/CONTRIBUTING.md#test) | 3K/11K                    |
-| DiscordGo | No Guidelines, No Architecture, No Linter, Not Feature Complete                                                                                                                                                                           | 11K/11K                   |
+| Disgo     | [Contribution Guidelines](contribution/CONTRIBUTING.md), [Project Architecture](contribution/CONTRIBUTING.md#project-structure), [Linting](contribution/CONTRIBUTING.md#static-code-analysis), [Tests](contribution/CONTRIBUTING.md#test) | 6K/15K                    |
+| DiscordGo | No Guidelines, No Architecture, No Linter, Not Feature Complete                                                                                                                                                                           | 12K/12K                   |
 | Disgord   | Contribution Guidelines, No Linter, ORM, Not Feature Complete                                                                                                                                                                             | ?/30K                     |
 
 ## Ecosystem
@@ -195,10 +205,10 @@
 
 ### Credits
 
-| Name                                      | Contributions                         |
-| :---------------------------------------- | :------------------------------------ |
-| [SwitchUpCB](https://switchupcb.com)      | Project Architecture, Dasgo, Requests |
-| [Thomas Rogers](https://github.com/t-rog) | Dasgo                                 |
-| [Josh Dawe](https://github.com/joshdawe)  | Dasgo                                 |
+| Name                                      | Contributions                                             |
+| :---------------------------------------- | :-------------------------------------------------------- |
+| [SwitchUpCB](https://switchupcb.com)      | Project Architecture, Dasgo, Requests, WebSockets, Events |
+| [Thomas Rogers](https://github.com/t-rog) | Dasgo, WebSockets                                         |
+| [Josh Dawe](https://github.com/joshdawe)  | Dasgo                                                     |
 
 _Earn a credit! [Contribute Now](_contribution/CONTRIBUTING.md)._