# Disgo

**This repository is currently a PROOF OF CONCEPT. For more information, read the [roadmap](/contribution/CONTRIBUTING.md#roadmap).** 

Create a Discord Bot in Go using Disgo. This [Discord API](https://discord.com/developers/docs/reference) Wrapper is designed to be flexible, performant, and secure. Disgo aims to provide every feature in the Discord API along with optional caching and shard management.

| Topic                           | Categories                                                                                                                                          |
| :------------------------------ | :-------------------------------------------------------------------------------------------------------------------------------------------------- |
| [Using the API](#using-the-api) | [Breakdown](#using-the-api), [Caching](#caching), [Sharding](#sharding)                                                                             |
| [Examples](#examples)           | [Configuration](#configuration), [Create a Command](#create-a-command), [Handle an Event](#handle-an-event), [Output](#output), [Summary](#Summary) |
| [Features](#features)           | [Why Go?](#why-go), [Comparison](#comparison), [Contributing](#contributing)                                                                        |
| [Ecosystem](#ecosystem)         | [License](#license), [Libraries](#libraries), [Credits](#credits)                                                                                   |

## Using the API

This breakdown provides you with a **full understanding** on how to use the API. 

| Abstraction  | Usecase                                                                                                                                                            | Example                                                             |
| :----------- | :----------------------------------------------------------------------------------------------------------------------------------------------------------------- | :------------------------------------------------------------------ |
| **Resource** | A [Discord API Resource](https://discord.com/developers/docs/resources/application).                                                                               | Guild Object. User Object.                                          |
| **Event**    | A [Discord API Event](https://discord.com/developers/docs/topics/gateway#commands-and-events-gateway-events).                                                      | A message is created. A user joins a channel.                       |
| **Client**   | The Discord Bot [Application](https://discord.com/developers/docs/resources/application) that you program. One Bot = One Client.                                   | Configure the bot settings. Set the token.                          |
| **Request**  | Uses the Discord HTTPS/REST API to make one-time requests for information _(i.e resources)_. Provides create, read, update, delete, patch endpoints.               | Create a command. Request Guild Info.                               |
| **Session**  | Uses Discord WebSockets [(Gateways)](https://discord.com/developers/docs/topics/gateway) to receive ongoing **events** that contain information _(i.e resources)_. | Send a message when a command used or a user joins a voice channel. |

You create a **Client** that calls for **Resources** using **Requests** and that handles **Events** using **Sessions**.

### Flags

A flag is a [flag](https://discord.com/developers/docs/resources/application#application-object-application-flags), [type](https://discord.com/developers/docs/resources/channel#embed-object-embed-types), [key](https://discord.com/developers/docs/resources/audit-log#audit-log-change-object-audit-log-change-key), [level](https://discord.com/developers/docs/resources/guild#guild-object-verification-level) or any other option that Discord provides. All flags are denoted by `Flag` in disgo: For example, `disgo.FlagUserSTAFF`, `disgo.FlagLevelVerificationHIGH`, `disgo.FlagTierPremiumNONE`, etc.

### Caching

Read [What is a Cache](contribution/concepts/CACHE.md) for a simple yet full understanding of the Disgo Cache. The [Disgo Cache](contribution/concepts/CACHE.md#the-disgo-cache) is **optional**. The **cache interface** allows you to replace the built-in cache with another store _(such as Redis or Memcached)_ and/or provide your own method of caching data.

### Sharding

Read [What is a Discord Shard](contribution/concepts/SHARD.md) for a simple yet full understanding of sharding on Discord. Using the [Shard Manager](contribution/concepts/SHARD.md#the-shard-manager) is **optional**. You can manually implement a shard manager through the `disgo.Client.Sessions` array.

## Examples

Each example has a **README**.

| Example                  | Description                      |
| :----------------------- | :------------------------------- |
| [main](examples/main/)   | The default example.             |
| [shard](examples/shard/) | Uses the shard manager manually. |
| [cache](examples/shard/) | Uses the cache manually.         |

This [example](examples/main) creates a bot that creates an application command and handles it.

## Configuration

**You must create a Discord Application in the [Discord Developer Portal](https://discord.com/developers/applications) to receive your Bot Token.** 

Use the client to configure the bot's settings.
```go
bot := disgo.Client{
    Config: disgo.Config{

    },
}
```

## Create a Command

Create an application command **request** to add an application command.

```go
// Create a global command request.
request := disgo.RequestCreateApplicationCommand{
    Name: "main",
    Description: "A basic command",
} 

// Register the global command by sending the request to Discord.
// returns a disgo.ResourceApplicationCommand
newCommand, err := request.Send()
if err != nil {
    log.Println("error: failure sending command to Discord")
}
```

## Handle an Event

Create an **event handler** and add it to a **session**.

```go
// Add a session.
bot.Sessions = append(bot.Sessions, disgo.Session{})

// Define an event handler.
handler := disgo.EventHandler{
    Event: disgo.EventInteractionCreate,
    Call: func (i disgo.ResourceInteraction) {
        log.Printf("main called by %s", i.User.Username)
    },
}

// Add the event handler to the session.
bot.Sessions[0].Handlers.Add(handler)
```

### Output

Open the WebSocket **Session** to receive events.

```go
session, err := bot.Sessions[0].Open()
if err != nil {
    log.Println("error: can't open websocket session to Discord")
}
```

A user creates an [`InteractionCreate`](https://discord.com/developers/docs/topics/gateway#commands-and-events-gateway-events) event by using `/main` in a direct message with the bot.

```
main called by SCB
```

### Summary

```go
// Use resources to represent Discord objects in your application.
disgo.Resource<API Resources>

// Use events to represent Discord events in your application.
disgo.Event<API Events>

// Use the client to manage the bot's settings.
disgo.Client.Config.<Settings>

// Use requests to exchange data with Discord's REST API.
disgo.Request<Endpoints>

// Use sessions to handle events from Discord's WebSocket Sessions (Gateways).
disgo.Client.Session.Handlers.Add(<handler>)
disgo.Client.Session.Handlers.Remove(<handler>)

// Use flags to specify options.
disgo.Flag<Option Type (in reverse order)><Option Name>
<<<<<<< HEAD

// Use flags to specify options.
disgo.Flag<Option Type (in reverse order)><Option Name>
=======
>>>>>>> 7311d737

// Use the client to manage the optional cache.
disgo.Client.Cache.<Settings>
disgo.Client.Cache.<Requests>
disgo.Client.Cache.<...>

// Use the client's shard manager to handle sharding automatically or manually.
disgo.Client.Shard.<Settings>
disgo.Client.Shard.<map[Session][]map[Shard][]GuildIDs>
```

## Features

### Why Go?

Go is a statically typed language with a garbage collector. As a result, it performs computationally better compared to most languages that provide [Discord API Wrappers](https://discord.com/developers/docs/topics/community-resources#libraries). Go maintains superior asynchronous handling due to the use of [Goroutines](https://gobyexample.com/goroutines) and [Channels](https://gobyexample.com/channels). This is useful since **a Discord Bot is a server-side software**.

### Comparison

Disgo supports every feature in the Discord API in the Discord API and provides optional caching and shard management. [DiscordGo](https://github.com/bwmarrin/discordgo#documentation) is not feature-complete and [Disgord](https://github.com/andersfylling/disgord#qa) is limiting. The word `disgo` contains 5 letters — while the others have 7+ — saving you precious keyboard strokes. Most important is Disgo's performance, which saves you money by reducing server costs. _Don't believe me?_ Check this out!

#### CPU
Disgo places a priority on performance. For more information, view [`library decisions`](/contribution/libraries/). Sharding is optional.

### Memory
Every struct uses [fieldalignment](https://pkg.go.dev/golang.org/x/tools/go/analysis/passes/fieldalignment) to reduce the memory footprint of your application. Caching is optional.

### Storage
Disgo adds ~<> MB to a compiled binary.

### Contributing

Disgo is the easiest Discord Go API for developers to use and contribute to. You can contribute to this repository by viewing the [Project Structure, Code Specifications, and Roadmap](contribution/CONTRIBUTING.md).

| Library   | Contribution                                                                                                                                                                                                                              | Lines of Code to Maintain |
| :-------- | :---------------------------------------------------------------------------------------------------------------------------------------------------------------------------------------------------------------------------------------- | :------------------------ |
| Disgo     | [Contribution Guidelines](contribution/CONTRIBUTING.md), [Project Architecture](contribution/CONTRIBUTING.md#project-structure), [Linting](contribution/CONTRIBUTING.md#static-code-analysis), [Tests](contribution/CONTRIBUTING.md#test) | ?/?K                      |
| DiscordGo | No Guidelines, No Architecture, No Linter, Not Feature Complete                                                                                                                                                                           | ?/10K                     |
| Disgord   | Contribution Guidelines, Project Architecture, No Linter, Tests                                                                                                                                                                           | ?/30K                     |
<<<<<<< HEAD
=======

>>>>>>> 7311d737
## Ecosystem

### License

The [Apache License 2.0](#license) is permissive for commercial use. For more information, read [Apache Licensing FAQ](https://www.apache.org/foundation/license-faq.html).

### Libraries

| Library                                                            | Description                                             |
| :----------------------------------------------------------------- | :------------------------------------------------------ |
| [Discord API Spec](https://github.com/switchupcb/discord-api-spec) | Up-to-date Machine Readable Specification for Discord.  |
| [Dasgo](https://github.com/switchupcb/dasgo)                       | Go Struct Type Definitions for Discord.                 |
| Disgo Template                                                     | Get started on a Discord Bot with this Disgo Framework. |

### Credits

| Name                                      | Contributions                                 |
| :---------------------------------------- | :-------------------------------------------- |
| [SwitchUpCB](https://switchupcb.com)      | Project Architecture, Discord API Spec, Dasgo |
| [Thomas Rogers](https://github.com/t-rog) | Dasgo Resources                               |

_Earn a credit! [Contribute Now](contribution/CONTRIBUTING.md)._<|MERGE_RESOLUTION|>--- conflicted
+++ resolved
@@ -139,12 +139,6 @@
 
 // Use flags to specify options.
 disgo.Flag<Option Type (in reverse order)><Option Name>
-<<<<<<< HEAD
-
-// Use flags to specify options.
-disgo.Flag<Option Type (in reverse order)><Option Name>
-=======
->>>>>>> 7311d737
 
 // Use the client to manage the optional cache.
 disgo.Client.Cache.<Settings>
@@ -184,10 +178,7 @@
 | Disgo     | [Contribution Guidelines](contribution/CONTRIBUTING.md), [Project Architecture](contribution/CONTRIBUTING.md#project-structure), [Linting](contribution/CONTRIBUTING.md#static-code-analysis), [Tests](contribution/CONTRIBUTING.md#test) | ?/?K                      |
 | DiscordGo | No Guidelines, No Architecture, No Linter, Not Feature Complete                                                                                                                                                                           | ?/10K                     |
 | Disgord   | Contribution Guidelines, Project Architecture, No Linter, Tests                                                                                                                                                                           | ?/30K                     |
-<<<<<<< HEAD
-=======
-
->>>>>>> 7311d737
+
 ## Ecosystem
 
 ### License
