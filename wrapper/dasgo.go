--- conflicted
+++ resolved
@@ -524,13 +524,10 @@
 	FlagGatewayEventNameReconnect                           = "RECONNECT"
 	FlagGatewayEventNameInvalidSession                      = "INVALID_SESSION"
 	FlagGatewayEventNameApplicationCommandPermissionsUpdate = "APPLICATION_COMMAND_PERMISSIONS_UPDATE"
-<<<<<<< HEAD
-=======
 	FlagGatewayEventNameAutoModerationRuleCreate            = "AUTO_MODERATION_RULE_CREATE"
 	FlagGatewayEventNameAutoModerationRuleUpdate            = "AUTO_MODERATION_RULE_UPDATE"
 	FlagGatewayEventNameAutoModerationRuleDelete            = "AUTO_MODERATION_RULE_DELETE"
 	FlagGatewayEventNameAutoModerationActionExecution       = "AUTO_MODERATION_ACTION_EXECUTION"
->>>>>>> 3dfd6fa1
 	FlagGatewayEventNameChannelCreate                       = "CHANNEL_CREATE"
 	FlagGatewayEventNameChannelUpdate                       = "CHANNEL_UPDATE"
 	FlagGatewayEventNameChannelDelete                       = "CHANNEL_DELETE"
@@ -1281,10 +1278,7 @@
 	FlagRateLimitHeaderBucket     = "X-RateLimit-Bucket"
 	FlagRateLimitHeaderGlobal     = "X-RateLimit-Global"
 	FlagRateLimitHeaderScope      = "X-RateLimit-Scope"
-<<<<<<< HEAD
-=======
 	FlagRateLimitHeaderRetryAfter = "RetryAfter"
->>>>>>> 3dfd6fa1
 )
 
 // Rate Limit Header
@@ -1299,8 +1293,6 @@
 	Scope      string  `http:"X-RateLimit-Scope,omitempty"`
 }
 
-<<<<<<< HEAD
-=======
 // Rate Limit Scope Values
 // https://discord.com/developers/docs/topics/rate-limits#header-format-rate-limit-header-examples
 const (
@@ -1309,7 +1301,6 @@
 	RateLimitScopeValueShared = "shared"
 )
 
->>>>>>> 3dfd6fa1
 // Rate Limit Response Structure
 // https://discord.com/developers/docs/topics/rate-limits#exceeding-a-rate-limit-rate-limit-response-structure
 type RateLimitResponse struct {
